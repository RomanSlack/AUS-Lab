--- conflicted
+++ resolved
@@ -508,11 +508,7 @@
 
     # Parse arguments
     parser = argparse.ArgumentParser(description="AUS-Lab UAV Swarm Simulation")
-<<<<<<< HEAD
-    parser.add_argument("--num", type=int, default=150, help="Number of drones (default: 5)")
-=======
     parser.add_argument("--num", type=int, default=5, help="Number of drones (default: 5)")
->>>>>>> 160bee4c
     parser.add_argument("--headless", action="store_true", help="Run without GUI")
     parser.add_argument("--legacy-gui", action="store_true",
                         help="Use legacy PyBullet GUI instead of custom renderer (may flicker on some systems)")
