--- conflicted
+++ resolved
@@ -1,7 +1,3 @@
-<<<<<<< HEAD
-# AUS-Lab
-Research the connection between Swarm Structures, HIL, Agentic Systems, LLMs
-=======
 # Agentic Swarm Controller
 
 LLM-powered natural language control for UAV swarms.
@@ -36,5 +32,4 @@
 
 # Custom API endpoint
 python main.py --api http://192.168.1.100:8000 -c "Takeoff"
-```
->>>>>>> 69fd4e22
+```